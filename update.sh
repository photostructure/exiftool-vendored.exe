--- conflicted
+++ resolved
@@ -20,14 +20,9 @@
 # Everything goes into bin/ -- make sure we're starting fresh:
 rm -rf bin
 
-<<<<<<< HEAD
-# Pull down Oliver's supplemental files:
-# Read more: https://oliverbetz.de/pages/Artikel/ExifTool-for-Windows
-=======
 # Pull down Oliver's ExifTool bundle, but delete all the ExifTool source and
 # replace it with the latest build from github source:
 
->>>>>>> 3907b69e
 mkdir -p .dl
 DEST=.dl/et.zip
 if [ ! -f $DEST ]; then
